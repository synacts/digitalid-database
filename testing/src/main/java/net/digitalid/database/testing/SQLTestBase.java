--- conflicted
+++ resolved
@@ -13,14 +13,9 @@
 import javax.annotation.Nonnull;
 import javax.annotation.Nullable;
 
-<<<<<<< HEAD
 import net.digitalid.utility.collections.freezable.FreezableHashSet;
 import net.digitalid.utility.exceptions.UnexpectedValueException;
-import net.digitalid.utility.testing.TestingBase;
-=======
-import net.digitalid.utility.exceptions.UnexpectedValueException;
 import net.digitalid.utility.testing.CustomTest;
->>>>>>> 8c6a8034
 import net.digitalid.utility.validation.annotations.elements.NonNullableElements;
 
 import net.digitalid.database.core.Database;
@@ -91,11 +86,7 @@
                     return action;
                 }
             }
-<<<<<<< HEAD
             throw UnexpectedValueException.with("UpdateAction", i);
-=======
-            throw UnexpectedValueException.with("i", i);
->>>>>>> 8c6a8034
         }
     }
     
